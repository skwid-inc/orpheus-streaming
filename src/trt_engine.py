--- conflicted
+++ resolved
@@ -12,6 +12,10 @@
 class OrpheusModelTRT:
     def __init__(self):
         self.model_name = os.getenv("MODEL_NAME", "canopylabs/orpheus-3b-0.1-ft")
+        
+        # Load available voices from environment variables
+        voices_str = os.getenv("AVAILABLE_VOICES", "tara,zoe,jess,zac,leo,mia,julia,leah")
+        self.available_voices = [voice.strip() for voice in voices_str.split(',')]
 
         # Load sampling parameters from environment variables
         self.temperature = float(os.getenv("TRT_TEMPERATURE", 0.1))
@@ -69,11 +73,6 @@
                     )
         )
     
-<<<<<<< HEAD
-    def _format_prompt(self, prompt):
-        # This formatting is specific to the Orpheus model
-        adapted_prompt = prompt
-=======
     def validate_voice(self, voice):
         if voice:
             if voice not in self.available_voices:
@@ -82,7 +81,6 @@
     def _format_prompt(self, prompt, voice=None):
         # This formatting is specific to the Orpheus model
         adapted_prompt = f"{voice}: {prompt}" if voice else prompt
->>>>>>> eae1ca74
         prompt_tokens = self.tokenizer(adapted_prompt, return_tensors="pt")
         start_token = torch.tensor([[ 128259]], dtype=torch.int64)
         end_tokens = torch.tensor([[128009, 128260]], dtype=torch.int64)
@@ -90,8 +88,9 @@
         prompt_string = self.tokenizer.decode(all_input_ids[0], skip_special_tokens=False)
         return prompt_string
 
-    async def generate_tokens_async(self, prompt):
-        prompt_string = self._format_prompt(prompt)
+    async def generate_tokens_async(self, prompt, voice):
+        self.validate_voice(voice)
+        prompt_string = self._format_prompt(prompt, voice)
         
         sampling_params = SamplingParams(
             temperature=self.temperature,
@@ -108,11 +107,11 @@
         ):
             yield output.outputs[0].text
     
-    async def generate_speech_async(self, prompt):
+    async def generate_speech_async(self, prompt, voice):
         """
         Generates speech by first generating tokens and then decoding them into audio asynchronously.
         This function is a simple wrapper to stay consistent with the original engine class.
         """
-        token_generator = self.generate_tokens_async(prompt)
+        token_generator = self.generate_tokens_async(prompt, voice)
         async for audio_chunk in tokens_decoder(token_generator):
             yield audio_chunk 