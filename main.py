from src.logger import setup_logger
setup_logger()

import time
import os
from src.trt_engine import OrpheusModelTRT
from src.tts_with_timestamps import TTSWithTimestamps
from src.benchmark_api import BenchmarkService, BenchmarkRequest, BenchmarkResult
from dotenv import load_dotenv
from contextlib import asynccontextmanager
import logging
import json
import base64

from fastapi import FastAPI, WebSocket, WebSocketDisconnect
from starlette.websockets import WebSocketState
from fastapi.responses import StreamingResponse
from pydantic import BaseModel, Field
from typing import List, Optional
import warnings
import asyncio

warnings.simplefilter(action='ignore', category=FutureWarning)

load_dotenv()

logger = logging.getLogger(__name__)


class TTSRequest(BaseModel):
    input: str = "Hey there, looks like you forgot to provide a prompt!"
<<<<<<< HEAD
=======
    voice: str | None = None
>>>>>>> eae1ca74


class TTSStreamRequest(BaseModel):
    input: str
<<<<<<< HEAD
=======
    voice: str | None = None
>>>>>>> eae1ca74
    continue_: bool = Field(True, alias="continue")
    segment_id: str


engine: OrpheusModelTRT = None
tts_handler: TTSWithTimestamps = None

@asynccontextmanager
async def lifespan(app: FastAPI):
    """Initializes the TTS engine on application startup."""
    global engine, tts_handler
    logger.info("initializing Orpheus")

    engine = OrpheusModelTRT()
    
    
    tts_handler = TTSWithTimestamps(engine)

    logger.info("Orpheus initialized") 
    yield
    # Clean up the model and other resources if needed

app = FastAPI(lifespan=lifespan)


@app.post('/v1/audio/speech/stream')
async def tts_stream(data: TTSRequest):
    """
    Generates audio speech from text in a streaming fashion.
    This endpoint is optimized for low latency (Time to First Byte).
    """
    start_time = time.perf_counter()

    async def generate_audio_stream():
        first_chunk = True
        try:
            audio_generator = engine.generate_speech_async(
                prompt=data.input
            )

            async for chunk in audio_generator:
                if first_chunk:
                    ttfb = time.perf_counter() - start_time
                    logger.info(f"Time to first audio chunk (TTFB): {ttfb*1000:.2f} ms")
                    first_chunk = False
                yield chunk
        except Exception:
            logger.exception("An error occurred during audio generation")


    return StreamingResponse(generate_audio_stream(), media_type='audio/pcm')


@app.websocket("/v1/audio/speech/stream/ws")
async def tts_stream_ws(websocket: WebSocket):
    await websocket.accept()
    logger.info("connection open")
    try:
        while True:
            data = await websocket.receive_json()

            if not data.get("continue", True):
                logger.info("End of stream message received, closing connection.")
                break

            if not (input_text := data.get("input", "").strip()):
                logger.info("Empty or whitespace-only input received, skipping audio generation.")
                continue

<<<<<<< HEAD
=======
            voice = data.get("voice")
>>>>>>> eae1ca74
            segment_id = data.get("segment_id", "no_segment_id")

            start_time = time.perf_counter()
            try:
                await websocket.send_json({"type": "start", "segment_id": segment_id})

                if input_text:
                    logger.info(f"Generating audio for input: '{input_text}'")
                    audio_generator = engine.generate_speech_async(
                        prompt=input_text
                    )

                    first_chunk = True
                    async for chunk in audio_generator:
                        if first_chunk:
                            ttfb = time.perf_counter() - start_time
                            logger.info(f"Time to first audio chunk (TTFB): {ttfb*1000:.2f} ms")
                            first_chunk = False
                        await websocket.send_bytes(chunk)
                else:
                    logger.info("Empty or whitespace-only input received, skipping audio generation.")
                
                await websocket.send_json({"type": "end", "segment_id": segment_id})

                if not data.get("continue", True):
                    await websocket.send_json({"done": True})
                    break

            except Exception as e:
                logger.exception("An error occurred during audio generation in websocket.")
                await websocket.send_json({"error": str(e), "done": True})
                break

    except WebSocketDisconnect:
        logger.info("Client disconnected from websocket.")
    except Exception as e:
        logger.error(f"An unexpected error occurred in the websocket endpoint: {e}")
    finally:
        logger.info("Closing websocket connection.")
        if websocket.client_state == WebSocketState.CONNECTED:
            await websocket.close()

@app.websocket("/v1/tts")
async def tts_with_timestamps(websocket: WebSocket):
    """WebSocket endpoint with word timestamps support."""
    await tts_handler.handle_websocket(websocket)

<<<<<<< HEAD
=======
@app.get("/api/voices", response_model=VoicesResponse)
async def get_voices():
    """Get available voices with detailed information."""
    default_voice = engine.available_voices[0] if engine and engine.available_voices else None
    return {
        "voices": VOICE_DETAILS,
        "default": default_voice,
        "count": len(VOICE_DETAILS)
    }


>>>>>>> eae1ca74
@app.post("/v1/benchmark", response_model=BenchmarkResult)
async def run_benchmark(request: BenchmarkRequest):
    """
    Run benchmark tests for TTS generation.
    
    This endpoint performs multiple TTS generation runs and calculates performance metrics
    including TTFB (Time to First Byte), total generation time, and RTF (Real-Time Factor).
    """
    benchmark_service = BenchmarkService(base_url=f"http://localhost:{os.getenv('SERVER_PORT', '9090')}")
    try:
        result = await benchmark_service.run_benchmark(request)
        logger.info(f"Benchmark completed: {result.successful_runs} successful, {result.failed_runs} failed")
        return result
    except Exception as e:
        logger.error(f"Benchmark failed: {str(e)}")
        raise<|MERGE_RESOLUTION|>--- conflicted
+++ resolved
@@ -29,29 +29,38 @@
 
 class TTSRequest(BaseModel):
     input: str = "Hey there, looks like you forgot to provide a prompt!"
-<<<<<<< HEAD
-=======
     voice: str | None = None
->>>>>>> eae1ca74
 
 
 class TTSStreamRequest(BaseModel):
     input: str
-<<<<<<< HEAD
-=======
     voice: str | None = None
->>>>>>> eae1ca74
     continue_: bool = Field(True, alias="continue")
     segment_id: str
 
 
+class VoiceDetail(BaseModel):
+    name: str
+    description: str
+    language: str
+    gender: str
+    accent: str
+    preview_url: Optional[str] = None
+
+
+class VoicesResponse(BaseModel):
+    voices: List[VoiceDetail]
+    default: str
+    count: int
+    
 engine: OrpheusModelTRT = None
 tts_handler: TTSWithTimestamps = None
+VOICE_DETAILS: List[VoiceDetail] = []
 
 @asynccontextmanager
 async def lifespan(app: FastAPI):
     """Initializes the TTS engine on application startup."""
-    global engine, tts_handler
+    global engine, tts_handler, VOICE_DETAILS
     logger.info("initializing Orpheus")
 
     engine = OrpheusModelTRT()
@@ -60,6 +69,16 @@
     tts_handler = TTSWithTimestamps(engine)
 
     logger.info("Orpheus initialized") 
+    # Dynamically generate voice details from the loaded engine
+    VOICE_DETAILS = [
+        VoiceDetail(
+            name=voice,
+            description=f"A standard {voice} voice.",
+            language="en",
+            gender="unknown",
+            accent="american"
+        ) for voice in engine.available_voices
+    ]
     yield
     # Clean up the model and other resources if needed
 
@@ -78,7 +97,8 @@
         first_chunk = True
         try:
             audio_generator = engine.generate_speech_async(
-                prompt=data.input
+                prompt=data.input,
+                voice=data.voice,
             )
 
             async for chunk in audio_generator:
@@ -110,10 +130,7 @@
                 logger.info("Empty or whitespace-only input received, skipping audio generation.")
                 continue
 
-<<<<<<< HEAD
-=======
             voice = data.get("voice")
->>>>>>> eae1ca74
             segment_id = data.get("segment_id", "no_segment_id")
 
             start_time = time.perf_counter()
@@ -123,7 +140,8 @@
                 if input_text:
                     logger.info(f"Generating audio for input: '{input_text}'")
                     audio_generator = engine.generate_speech_async(
-                        prompt=input_text
+                        prompt=input_text,
+                        voice=voice,
                     )
 
                     first_chunk = True
@@ -161,8 +179,6 @@
     """WebSocket endpoint with word timestamps support."""
     await tts_handler.handle_websocket(websocket)
 
-<<<<<<< HEAD
-=======
 @app.get("/api/voices", response_model=VoicesResponse)
 async def get_voices():
     """Get available voices with detailed information."""
@@ -174,7 +190,6 @@
     }
 
 
->>>>>>> eae1ca74
 @app.post("/v1/benchmark", response_model=BenchmarkResult)
 async def run_benchmark(request: BenchmarkRequest):
     """
